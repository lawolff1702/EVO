--- conflicted
+++ resolved
@@ -8,15 +8,12 @@
 
 ### Planned Deliverables
 
-<<<<<<< HEAD
 - Implementation of Evolution based machine learning algorithm
 - Application of algorithm to Symbolic Regression problem
 - Application of algorithm to MNIST handwriting recognition problem
 - Evolving feature selection on classification (Breast Cancer dataset)
 - Comparison of different implementations of evolution: evolution based feature selection, diversity preservation principles, island models, etc
 
-=======
->>>>>>> 7f1cd5ea
 ### Resources Required
 
 ### What You Will Learn
